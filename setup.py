--- conflicted
+++ resolved
@@ -1,11 +1,8 @@
 from setuptools import setup, find_packages
 import os
 
-<<<<<<< HEAD
 VERSION = '1.1' 
-=======
-VERSION = '1.0.4' 
->>>>>>> fc6bb233
+
 DESCRIPTION = 'Tensorflow ML'
 # LONG_DESCRIPTION = 'An abstract implementation of commonly used machine learning algorithms using TensorFlow 2.0'
 LONG_DESCRIPTION = open('README.md').read()
